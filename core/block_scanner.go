--- conflicted
+++ resolved
@@ -342,11 +342,7 @@
 			// external payment income
 			// internal message can not invoke out message for TON wallet V3 except of bounce
 			// bounced filtered by len(tx.IO.Out) != 0
-<<<<<<< HEAD
-			if len(tx.IO.Out) != 0 {
-=======
 			if tx.OutMsgCount != 0 {
->>>>>>> 0692a357
 				audit.LogTX(audit.Info, string(TonDepositWallet), tx.Hash, "ton deposit filling is bounced")
 				continue
 			}
