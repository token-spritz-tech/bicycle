--- conflicted
+++ resolved
@@ -1054,17 +1054,12 @@
 	return true, nil
 }
 
-<<<<<<< HEAD
 // GetExternalWithdrawalStatus returns status and hash of transaction for external withdrawal
-func (c *Connection) GetExternalWithdrawalStatus(ctx context.Context, id int64) (core.WithdrawalStatus, []byte, error) {
-	var processing, processed bool
-=======
 func (c *Connection) GetExternalWithdrawalStatus(ctx context.Context, id int64) (core.WithdrawalData, error) {
 	var (
 		processing, processed bool
 		data                  core.WithdrawalData
 	)
->>>>>>> 0692a357
 	err := c.client.QueryRow(ctx, `
 		SELECT processing, processed, user_id, user_query_id
 		FROM payments.withdrawal_requests
@@ -1072,11 +1067,10 @@
 		LIMIT 1
 	`, id).Scan(&processing, &processed, &data.UserID, &data.QueryID)
 	if errors.Is(err, pgx.ErrNoRows) {
-<<<<<<< HEAD
-		return "", nil, core.ErrNotFound
-	}
-	if err != nil {
-		return "", nil, err
+		return core.WithdrawalData{}, core.ErrNotFound
+	}
+	if err != nil {
+		return core.WithdrawalData{}, err
 	}
 	if processing && processed {
 		var (
@@ -1092,28 +1086,15 @@
 		LIMIT 1
 	`, id).Scan(&txHash, &isFailed)
 		if err != nil {
-			return "", nil, err
+			return core.WithdrawalData{}, err
 		}
 		if isFailed {
-			return core.FailedStatus, txHash, nil
-		}
-		return core.ProcessedStatus, txHash, nil
-	}
-	if processing && !processed {
-		return core.ProcessingStatus, nil, nil
-	}
-	if !processing && !processed {
-		return core.PendingStatus, nil, nil
-	}
-	return "", nil, fmt.Errorf("bad status")
-=======
-		return core.WithdrawalData{}, core.ErrNotFound
-	}
-	if err != nil {
-		return core.WithdrawalData{}, err
-	}
-	if processing && processed {
+			data.Status = core.FailedStatus
+			data.Hash = txHash
+			return data, nil
+		}
 		data.Status = core.ProcessedStatus
+		data.Hash = txHash
 		return data, nil
 	} else if processing && !processed {
 		data.Status = core.ProcessingStatus
@@ -1123,7 +1104,6 @@
 		return data, nil
 	}
 	return core.WithdrawalData{}, fmt.Errorf("bad status")
->>>>>>> 0692a357
 }
 
 // GetIncome returns list of incomes by user_id
