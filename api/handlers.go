--- conflicted
+++ resolved
@@ -62,14 +62,10 @@
 }
 
 type WithdrawalStatusResponse struct {
-<<<<<<< HEAD
+	UserID  string                `json:"user_id"`
+	QueryID string                `json:"query_id"`
 	Status core.WithdrawalStatus `json:"status"`
 	TxHash string                `json:"tx_hash,omitempty"`
-=======
-	UserID  string                `json:"user_id"`
-	QueryID string                `json:"query_id"`
-	Status  core.WithdrawalStatus `json:"status"`
->>>>>>> 0692a357
 }
 
 type GetIncomeResponse struct {
@@ -225,11 +221,7 @@
 		writeHttpError(resp, http.StatusBadRequest, fmt.Sprintf("convert request ID err: %v", err))
 		return
 	}
-<<<<<<< HEAD
 	status, txHash, err := h.storage.GetExternalWithdrawalStatus(req.Context(), id)
-=======
-	status, err := h.storage.GetExternalWithdrawalStatus(req.Context(), id)
->>>>>>> 0692a357
 	if errors.Is(err, core.ErrNotFound) {
 		writeHttpError(resp, http.StatusBadRequest, "request ID not found")
 		return
@@ -240,15 +232,12 @@
 	}
 	resp.Header().Add("Content-Type", "application/json")
 	resp.WriteHeader(http.StatusOK)
-<<<<<<< HEAD
-	err = json.NewEncoder(resp).Encode(WithdrawalStatusResponse{Status: status, TxHash: fmt.Sprintf("%x", txHash)})
-=======
 	err = json.NewEncoder(resp).Encode(WithdrawalStatusResponse{
 		UserID:  status.UserID,
 		QueryID: status.QueryID,
-		Status:  status.Status,
+		Status: status,
+		TxHash: fmt.Sprintf("%x", txHash),
 	})
->>>>>>> 0692a357
 	if err != nil {
 		log.Errorf("json encode error: %v", err)
 	}
@@ -706,11 +695,7 @@
 	SaveWithdrawalRequest(ctx context.Context, w core.WithdrawalRequest) (int64, error)
 	IsWithdrawalRequestUnique(ctx context.Context, w core.WithdrawalRequest) (bool, error)
 	IsActualBlockData(ctx context.Context) (bool, error)
-<<<<<<< HEAD
-	GetExternalWithdrawalStatus(ctx context.Context, id int64) (core.WithdrawalStatus, []byte, error)
-=======
 	GetExternalWithdrawalStatus(ctx context.Context, id int64) (core.WithdrawalData, error)
->>>>>>> 0692a357
 	GetWalletType(address core.Address) (core.WalletType, bool)
 	GetIncome(ctx context.Context, userID string, isDepositSide bool) ([]core.TotalIncome, error)
 	SaveServiceWithdrawalRequest(ctx context.Context, w core.ServiceWithdrawalRequest) (uuid.UUID, error)
