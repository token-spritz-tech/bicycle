FORMAT: 1A

# Payment processor API
This API describes endpoints of payment processor.

## New address [POST /v1/address/new]

Generates new deposit address

+ Request (application/json)

    + Headers

            Authorization: Bearer
    + Body

            {"user_id": "123", "currency": "TON"}

+ Response 200 (application/json)

    + Body

            {
              "address": "0QB7BSerVyP9xAKnxp3QpqR8JO2HKwZhl10zsfwg7aJ281ZR"
            }

+ Response 400 (application/json)

    + Body

            {
                "error": "error text"
            }

+ Response 401          

+ Response 500 (application/json)

    + Body

            {
                "error": "error text"
            }            


## Get all addresses [GET /v1/address/all{?user_id}]

Get all created addresses by `user_id`

+ Parameters

    + user_id (string) - an unique identifier of the user

+ Request

    + Headers

            Authorization: Bearer

+ Response 200 (application/json)

    + Body

            {
              "addresses": [
                {
                  "address": "0QB7BSerVyP9xAKnxp3QpqR8JO2HKwZhl10zsfwg7aJ281ZR",
                  "currency": "TON"
                },
                {
                  "address": "0QCdyiS-fIV9UVfI9Phswo4l2MA-hm8YseHynZ_YiH9Y1oSe",
                  "currency": "TGR"
                }
              ]
            }

+ Response 400 (application/json)

    + Body

            {
                "error": "error text"
            }

+ Response 401

+ Response 500 (application/json)

    + Body

            {
                "error": "error text"
            } 

## Get income [GET /v1/income{?user_id}]

Get income for deposits by `user_id`. The total amount of funds that came to the deposit for the entire time.
Funds sent from the deposit to the hot wallet or all funds received to the deposit are taken into account,
depending on the service settings.
Counting side field options: "hot_wallet", "deposit".

+ Parameters

    + user_id (string) - an unique identifier of the user

+ Request

    + Headers

            Authorization: Bearer

+ Response 200 (application/json)

    + Body

            {
              "counting_side": "deposit",
              "total_income": [
                {
                  "deposit_address": "0QB7BSerVyP9xAKnxp3QpqR8JO2HKwZhl10zsfwg7aJ281ZR",
                  "amount": "1000000",
                  "currency": "TON"
                },
                {
                  "deposit_address": "0QCdyiS-fIV9UVfI9Phswo4l2MA-hm8YseHynZ_YiH9Y1oSe",
                  "amount": "1023000",
                  "currency": "TGR"
                }
              ]
            }

+ Response 400 (application/json)

    + Body

            {
                "error": "error text"
            }

+ Response 401

+ Response 500 (application/json)

    + Body

            {
                "error": "error text"
            } 

## Get history [GET /v1/deposit/history{?user_id,currency,limit,offset,sort_order}]

Get history for deposits by `user_id` and `currency`. Returns the history of all deposits replenishments with the
sender's address as `source_address` (if it could be determined).

+ Parameters

    + user_id (string) - an unique identifier of the user
    + currency (string) - the text identifier of the currency specified in the processor configuration. `TON` for TON coin.
    + limit (number) - the maximum value of returned records
    + offset (number) - offset for returned records
    + sort_order (string) - asc or desc. desc by default if the parameter is not specified.

+ Request

    + Headers

            Authorization: Bearer

+ Response 200 (application/json)

    + Body

            {
              "incomes": [
                {
                  "deposit_address": "0QB7BSerVyP9xAKnxp3QpqR8JO2HKwZhl10zsfwg7aJ281ZR",
                  "time": 1680604643,
                  "source_address": "0QAUuul9LdYcyJuBHernHo3JkbWTduH_FuEb2H8jCDdGesOP",
                  "amount": "1000000",
                  "comment": "hello",
                  "tx_hash": "9d0fb69b1ca9371bc9e5260a248cda12a1c42916f9051fe9fc21b4abdd41d744"
                },
                {
                  "deposit_address": "0QCdyiS-fIV9UVfI9Phswo4l2MA-hm8YseHynZ_YiH9Y1oSe",
                  "time": 1680604648,
                  "source_address": "0QAUuul9LdYcyJuBHernHo3JkbWTduH_FuEb2H8jCDdGesOP",
                  "amount": "1000000",
                  "comment": "hello",
                  "tx_hash": "7d0fb69b1ca9371bc9e5260a248cda12a1c42916f9051fe9fc21b4abdd41d744"
                }
              ]
            }

+ Response 400 (application/json)

    + Body

            {
                "error": "error text"
            }

+ Response 401

+ Response 500 (application/json)

    + Body

            {
                "error": "error text"
            }

## Send withdrawal [POST /v1/withdrawal/send]

Send withdrawal request. **Amount must be in base units without decimal point (NanoTONs for TONs)**

+ Request (application/json)

    + Headers

            Authorization: Bearer
    + Body

            {
              "user_id": "123",
              "query_id": "321",
              "currency": "TON",
              "amount":  "100",
              "destination": "0QCdyiS-fIV9UVfI9Phswo4l2MA-hm8YseHynZ_YiH9Y1oSe",
              "comment":  "hello"
            }

+ Response 200 (application/json)

    + Body

            {
              "ID": 1
            }

+ Response 400 (application/json)

    + Body

            {
                "error": "error text"
            }

+ Response 401

+ Response 500 (application/json)

    + Body

            {
                "error": "error text"
            } 

## Send service withdrawal [POST /v1/withdrawal/service/ton]

Send service withdrawal request. Withdraw all TONs from `from` address to hot wallet.
Returns `memo` as comment for transfer message.

+ Request (application/json)

    + Headers

            Authorization: Bearer
    + Body

            {
              "from": "0QAUuul9LdYcyJuBHernHo3JkbWTduH_FuEb2H8jCDdGesOP",
            }

+ Response 200 (application/json)

    + Body

            {
              "memo": "123e4567-e89b-12d3-a456-426655440000"
            }

+ Response 400 (application/json)

    + Body

            {
                "error": "error text"
            }

+ Response 401

+ Response 500 (application/json)

    + Body

            {
                "error": "error text"
            } 

## Send service withdrawal [POST /v1/withdrawal/service/jetton]

Send service withdrawal request. Withdraw all Jettons from Jetton wallet. Address calculated through owner and Jetton master.
Returns `memo` as comment for transfer message.

+ Request (application/json)

    + Headers

            Authorization: Bearer
    + Body

            {
              "owner": "0QAUuul9LdYcyJuBHernHo3JkbWTduH_FuEb2H8jCDdGesOP",
              "jetton_master": "kQCKt2WPGX-fh0cIAz38Ljd_OKQjoZE_cqk7QrYGsNP6wfP0",
            }

+ Response 200 (application/json)

    + Body

            {
              "memo": "123e4567-e89b-12d3-a456-426655440000"
            }

+ Response 400 (application/json)

    + Body

            {
                "error": "error text"
            }

+ Response 401

+ Response 500 (application/json)

    + Body

            {
                "error": "error text"
            } 

## Get withdrawal status [GET /v1/withdrawal/status{?id}]

<<<<<<< HEAD
Get withdrawal status. Returns `pending`, `processing`, `processed`/'failed' and transaction hash for processed withdrawal.
=======
Get withdrawal status. Returns `pending`, `processing`, `processed` and request meta (user_id and query_id).
>>>>>>> 0692a357

+ Parameters

    + id (number) - An unique identifier of the withdrawal.

+ Request (application/json)

    + Headers

            Authorization: Bearer

+ Response 200 (application/json)

    + Body

            {
<<<<<<< HEAD
              "status": "processed",
              "tx_hash": "9d0fb69b1ca9371bc9e5260a248cda12a1c42916f9051fe9fc21b4abdd41d744"
=======
              "user_id": "123",
              "query_id": "321",
              "status": "pending"
>>>>>>> 0692a357
            }

+ Response 400 (application/json)

    + Body

            {
                "error": "error text"
            }

+ Response 401            

+ Response 500 (application/json)

    + Body

            {
                "error": "error text"
            } 

## Get sync flag [GET /v1/system/sync]

Get blockchain sync flag. Returns `true` if the service has up-to-date data from the blockchain.
As long as the flag is equal to `false`, no withdrawals are made.

+ Response 200 (application/json)

    + Body

            {
              "is_synced": false
            }

+ Response 500 (application/json)

    + Body

            {
                "error": "error text"
            }

## Get income by transaction hash [GET /v1/deposit/income{?tx_hash}]

Find income for deposit by `tx_hash`. Returns the currency and the deposit replenishment with the
sender's address as `source_address` (if it could be determined).

+ Parameters

    + tx_hash (string) - an unique hash of replenishment transaction

+ Request

    + Headers

            Authorization: Bearer

+ Response 200 (application/json)

    + Body

            {
              "currency": "TON",
              "income":
                {
                  "deposit_address": "0QB7BSerVyP9xAKnxp3QpqR8JO2HKwZhl10zsfwg7aJ281ZR",
                  "time": 1680604643,
                  "source_address": "0QAUuul9LdYcyJuBHernHo3JkbWTduH_FuEb2H8jCDdGesOP",
                  "amount": "1000000",
                  "comment": "hello",
                  "tx_hash": "9d0fb69b1ca9371bc9e5260a248cda12a1c42916f9051fe9fc21b4abdd41d744"
                }
            }

+ Response 400 (application/json)

    + Body

            {
                "error": "error text"
            }

+ Response 401

+ Response 404 (application/json)

    + Body

            {
                "error": "error text"
            }

+ Response 500 (application/json)

    + Body

            {
                "error": "error text"
            }<|MERGE_RESOLUTION|>--- conflicted
+++ resolved
@@ -342,11 +342,7 @@
 
 ## Get withdrawal status [GET /v1/withdrawal/status{?id}]
 
-<<<<<<< HEAD
-Get withdrawal status. Returns `pending`, `processing`, `processed`/'failed' and transaction hash for processed withdrawal.
-=======
-Get withdrawal status. Returns `pending`, `processing`, `processed` and request meta (user_id and query_id).
->>>>>>> 0692a357
+Get withdrawal status. Returns `pending`, `processing`, `processed`/'failed', transaction hash for processed withdrawal and request meta (user_id and query_id).
 
 + Parameters
 
@@ -363,14 +359,10 @@
     + Body
 
             {
-<<<<<<< HEAD
+              "user_id": "123",
+              "query_id": "321",
               "status": "processed",
               "tx_hash": "9d0fb69b1ca9371bc9e5260a248cda12a1c42916f9051fe9fc21b4abdd41d744"
-=======
-              "user_id": "123",
-              "query_id": "321",
-              "status": "pending"
->>>>>>> 0692a357
             }
 
 + Response 400 (application/json)
@@ -468,4 +460,4 @@
 
             {
                 "error": "error text"
-            }+            }             